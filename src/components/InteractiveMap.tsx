import React, { useState, useMemo } from "react";
import { GoogleMap, Marker, InfoWindow, useLoadScript } from "@react-google-maps/api";

export type MapPlace = {
  name: string;
  lat?: number;
  lng?: number;
  area?: string;
  url?: string;
};

type Props = {
  hotel: MapPlace | null;
<<<<<<< HEAD
  places: MapPlace[];
  height?: string;
  mode: "WALKING" | "DRIVING";
  showRoute?: boolean;
};

const STL_FALLBACK_CENTER = { lat: 38.627, lng: -90.1994 };
=======
  // ordered sequence for the day: [breakfast, activity, lunch, coffee, dinner]
  places: MapPlace[];
  height?: string;                 // e.g., "420px"
  mode: "WALKING" | "DRIVING";     // from your walk/drive toggle
  showRoute?: boolean;             // toggle whether to compute/show directions
};

const STL_FALLBACK_CENTER = { lat: 38.627, lng: -90.1994 }; // St. Louis downtown-ish

// Map options (container size is controlled via the wrapping <div>).
const containerOptions = {
  disableDefaultUI: false,
  clickableIcons: true,
};
>>>>>>> eb00637e

export default function InteractiveMap({
  hotel,
  places,
  height = "420px",
  mode,
  showRoute = true,
}: Props) {
<<<<<<< HEAD
  const apiKey = import.meta.env.VITE_GOOGLE_PLACES_API_KEY as string | undefined;
  const [mapError, setMapError] = useState<string | null>(null);
  const [activeIdx, setActiveIdx] = useState<number | null>(null);

  if (!apiKey) {
    return (
      <div style={{ height }} className="rounded-xl overflow-hidden border bg-slate-100 flex items-center justify-center">
        <div className="text-center text-slate-600">
          <div className="text-lg font-medium">Map Unavailable</div>
          <div className="text-sm">Google Maps API key not configured</div>
        </div>
      </div>
    );
  }

  const { isLoaded, loadError } = useLoadScript({
    googleMapsApiKey: apiKey,
    libraries: ["places"],
  });

=======
  // IMPORTANT: use the Vite-exposed key name you set in Vercel:
  // VITE_GOOGLE_MAPS_API_KEY
  const apiKey = import.meta.env.VITE_GOOGLE_MAPS_API_KEY as string | undefined;

  const { isLoaded, loadError } = useLoadScript({
    googleMapsApiKey: apiKey || "",
    libraries: ["places"], // add "geometry" if you ever need it
  });

  const mapRef = useRef<google.maps.Map | null>(null);
  const [activeIdx, setActiveIdx] = useState<number | null>(null);
  const [directions, setDirections] =
    useState<google.maps.DirectionsResult | null>(null);
  const [directionsError, setDirectionsError] = useState<string | null>(null);

  // Prefer hotel as center, then first valid place, then fallback STL center.
  const center = useMemo(() => {
    if (hotel?.lat && hotel?.lng) return { lat: hotel.lat, lng: hotel.lng };
    const first = places.find((p) => p.lat && p.lng);
    if (first) return { lat: first.lat!, lng: first.lng! };
    return STL_FALLBACK_CENTER;
  }, [hotel?.lat, hotel?.lng, places.map((p) => p.name).join("|")]);

  // Only keep places that have coordinates.
>>>>>>> eb00637e
  const orderedStops = useMemo(
    () => places.filter((p) => p.lat != null && p.lng != null),
    [places]
  );

<<<<<<< HEAD
  if (loadError || mapError) {
    return (
      <div style={{ height }} className="rounded-xl overflow-hidden border bg-slate-100 flex items-center justify-center">
        <div className="text-center text-slate-600">
          <div className="text-lg font-medium">Map Error</div>
          <div className="text-sm">{loadError?.message || mapError}</div>
        </div>
=======
  // When data or mode changes, we *allow* DirectionsService to recompute.
  useEffect(() => {
    if (!isLoaded) return;
    if (!showRoute) {
      setDirections(null);
      setDirectionsError(null);
      return;
    }
    if (orderedStops.length < 2) {
      setDirections(null);
      setDirectionsError(null);
      return;
    }
    // Actual directions are requested by the <DirectionsService> JSX below.
  }, [isLoaded, orderedStops.length, mode, showRoute]);

  // Fit map bounds around hotel + all stops once map & script are ready.
  useEffect(() => {
    if (!mapRef.current || !isLoaded) return;

    const bounds = new google.maps.LatLngBounds();
    let added = false;

    if (hotel?.lat && hotel?.lng) {
      bounds.extend(new google.maps.LatLng(hotel.lat, hotel.lng));
      added = true;
    }

    orderedStops.forEach((p) => {
      if (p.lat && p.lng) {
        bounds.extend(new google.maps.LatLng(p.lat, p.lng));
        added = true;
      }
    });

    if (added) {
      mapRef.current.fitBounds(bounds, 48);
    }
  }, [isLoaded, hotel?.lat, hotel?.lng, orderedStops.map((p) => p.name).join("|")]);

  if (!apiKey) {
    return (
      <div className="text-xs text-amber-700">
        Map API key missing. Set <code>VITE_GOOGLE_MAPS_API_KEY</code> in your env.
      </div>
    );
  }

  if (loadError) {
    return (
      <div className="text-sm text-rose-700">
        Map failed to load: {String(loadError)}
>>>>>>> eb00637e
      </div>
    );
  }

  if (!isLoaded) {
    return (
      <div style={{ height }} className="rounded-xl overflow-hidden border bg-slate-100 flex items-center justify-center">
        <div className="text-center text-slate-600">
          <div className="text-lg font-medium">Loading Map...</div>
        </div>
      </div>
    );
  }

<<<<<<< HEAD
  const center = hotel?.lat && hotel?.lng 
    ? { lat: hotel.lat, lng: hotel.lng }
    : orderedStops[0]
    ? { lat: orderedStops[0].lat!, lng: orderedStops[0].lng! }
    : STL_FALLBACK_CENTER;
=======
  // Build DirectionsService pieces only when we have enough stops
  const origin = orderedStops[0];
  const destination = orderedStops[orderedStops.length - 1];
  const waypoints =
    orderedStops.length > 2
      ? orderedStops.slice(1, -1).map((p) => ({
          location: { lat: p.lat!, lng: p.lng! },
          stopover: true,
        }))
      : [];

  // Use the string value at runtime; cast to TravelMode for TS.
  const travelMode = mode as google.maps.TravelMode;

  const markerHue = (idx: number) => 230 + idx * 40; // colorful pins
>>>>>>> eb00637e

  return (
    <div style={{ height }} className="rounded-xl overflow-hidden border">
      <GoogleMap
        center={center}
        zoom={12}
        mapContainerStyle={{ height: "100%", width: "100%" }}
<<<<<<< HEAD
        options={{ disableDefaultUI: false }}
        onError={(error) => setMapError(String(error))}
      >
        {/* Hotel marker */}
        {hotel?.lat && hotel?.lng && (
          <Marker
            position={{ lat: hotel.lat, lng: hotel.lng }}
            title={hotel.name || "Hotel / Center"}
=======
        options={containerOptions as google.maps.MapOptions}
      >
        {/* Hotel / Center marker */}
        {hotel?.lat && hotel?.lng && (
          <Marker
            position={{ lat: hotel.lat, lng: hotel.lng }}
            label={{
              text: "H",
              color: "#000",
              fontSize: "12px",
              fontWeight: "700",
            }}
>>>>>>> eb00637e
            icon={{
              path: google.maps.SymbolPath.BACKWARD_CLOSED_ARROW,
              scale: 6,
              fillColor: "#f59e0b",
              fillOpacity: 1,
              strokeColor: "#b45309",
              strokeWeight: 1,
            }}
          />
        )}

<<<<<<< HEAD
        {/* Place markers */}
        {orderedStops.map((place, idx) => (
=======
        {/* Day stops markers */}
        {orderedStops.map((p, idx) => (
>>>>>>> eb00637e
          <Marker
            key={`${place.name}-${idx}`}
            position={{ lat: place.lat!, lng: place.lng! }}
            title={place.name}
            onClick={() => setActiveIdx(idx)}
            icon={{
              path: google.maps.SymbolPath.CIRCLE,
              scale: 6,
              fillColor: `hsl(${230 + idx * 40} 80% 45%)`,
              fillOpacity: 1,
              strokeColor: "#1f2937",
              strokeWeight: 1,
            }}
            label={{
              text: String(idx + 1),
              color: "#111827",
              fontSize: "12px",
              fontWeight: "700",
            }}
          />
        ))}

<<<<<<< HEAD
        {/* Info window */}
        {activeIdx !== null && orderedStops[activeIdx] && (
=======
        {/* Popup for the active place */}
        {activeIdx != null && orderedStops[activeIdx] && (
>>>>>>> eb00637e
          <InfoWindow
            position={{
              lat: orderedStops[activeIdx].lat!,
              lng: orderedStops[activeIdx].lng!,
            }}
            onCloseClick={() => setActiveIdx(null)}
          >
            <div className="text-sm">
<<<<<<< HEAD
              <div className="font-medium">{orderedStops[activeIdx].name}</div>
              {orderedStops[activeIdx].area && (
                <div className="text-xs text-slate-600">{orderedStops[activeIdx].area}</div>
=======
              <div className="font-medium">{orderedStops[activeIdx]!.name}</div>
              {orderedStops[activeIdx]!.area && (
                <div className="text-xs text-slate-600">
                  {orderedStops[activeIdx]!.area}
                </div>
>>>>>>> eb00637e
              )}
              {orderedStops[activeIdx].url && (
                <a
                  href={orderedStops[activeIdx].url}
                  target="_blank"
                  rel="noreferrer"
                  className="text-xs text-blue-700 underline"
                >
                  Open in Google Maps
                </a>
              )}
            </div>
          </InfoWindow>
        )}
<<<<<<< HEAD
      </GoogleMap>
=======

        {/* Directions calculation + rendering */}
        {showRoute && orderedStops.length >= 2 && (
          <>
            <DirectionsService
              options={{
                origin: { lat: origin.lat!, lng: origin.lng! },
                destination: { lat: destination.lat!, lng: destination.lng! },
                travelMode,
                waypoints,
                optimizeWaypoints: false, // keep user’s selected order
              }}
              callback={(res) => {
                if (!res) return;
                if (res.status === "OK") {
                  setDirections(res);
                  setDirectionsError(null);
                } else {
                  setDirections(null);
                  setDirectionsError(res.status);
                }
              }}
            />
            {directions && <DirectionsRenderer options={{ directions }} />}
          </>
        )}
      </GoogleMap>

      {/* Directions error footer (if any) */}
      {directionsError && (
        <div className="text-xs text-amber-700 bg-amber-50 px-3 py-1 border-t">
          Directions error: {directionsError}. Try switching walk/drive or changing stops.
        </div>
      )}
>>>>>>> eb00637e
    </div>
  );
}<|MERGE_RESOLUTION|>--- conflicted
+++ resolved
@@ -11,7 +11,6 @@
 
 type Props = {
   hotel: MapPlace | null;
-<<<<<<< HEAD
   places: MapPlace[];
   height?: string;
   mode: "WALKING" | "DRIVING";
@@ -19,22 +18,6 @@
 };
 
 const STL_FALLBACK_CENTER = { lat: 38.627, lng: -90.1994 };
-=======
-  // ordered sequence for the day: [breakfast, activity, lunch, coffee, dinner]
-  places: MapPlace[];
-  height?: string;                 // e.g., "420px"
-  mode: "WALKING" | "DRIVING";     // from your walk/drive toggle
-  showRoute?: boolean;             // toggle whether to compute/show directions
-};
-
-const STL_FALLBACK_CENTER = { lat: 38.627, lng: -90.1994 }; // St. Louis downtown-ish
-
-// Map options (container size is controlled via the wrapping <div>).
-const containerOptions = {
-  disableDefaultUI: false,
-  clickableIcons: true,
-};
->>>>>>> eb00637e
 
 export default function InteractiveMap({
   hotel,
@@ -43,7 +26,6 @@
   mode,
   showRoute = true,
 }: Props) {
-<<<<<<< HEAD
   const apiKey = import.meta.env.VITE_GOOGLE_PLACES_API_KEY as string | undefined;
   const [mapError, setMapError] = useState<string | null>(null);
   const [activeIdx, setActiveIdx] = useState<number | null>(null);
@@ -64,38 +46,11 @@
     libraries: ["places"],
   });
 
-=======
-  // IMPORTANT: use the Vite-exposed key name you set in Vercel:
-  // VITE_GOOGLE_MAPS_API_KEY
-  const apiKey = import.meta.env.VITE_GOOGLE_MAPS_API_KEY as string | undefined;
-
-  const { isLoaded, loadError } = useLoadScript({
-    googleMapsApiKey: apiKey || "",
-    libraries: ["places"], // add "geometry" if you ever need it
-  });
-
-  const mapRef = useRef<google.maps.Map | null>(null);
-  const [activeIdx, setActiveIdx] = useState<number | null>(null);
-  const [directions, setDirections] =
-    useState<google.maps.DirectionsResult | null>(null);
-  const [directionsError, setDirectionsError] = useState<string | null>(null);
-
-  // Prefer hotel as center, then first valid place, then fallback STL center.
-  const center = useMemo(() => {
-    if (hotel?.lat && hotel?.lng) return { lat: hotel.lat, lng: hotel.lng };
-    const first = places.find((p) => p.lat && p.lng);
-    if (first) return { lat: first.lat!, lng: first.lng! };
-    return STL_FALLBACK_CENTER;
-  }, [hotel?.lat, hotel?.lng, places.map((p) => p.name).join("|")]);
-
-  // Only keep places that have coordinates.
->>>>>>> eb00637e
   const orderedStops = useMemo(
     () => places.filter((p) => p.lat != null && p.lng != null),
     [places]
   );
 
-<<<<<<< HEAD
   if (loadError || mapError) {
     return (
       <div style={{ height }} className="rounded-xl overflow-hidden border bg-slate-100 flex items-center justify-center">
@@ -103,60 +58,6 @@
           <div className="text-lg font-medium">Map Error</div>
           <div className="text-sm">{loadError?.message || mapError}</div>
         </div>
-=======
-  // When data or mode changes, we *allow* DirectionsService to recompute.
-  useEffect(() => {
-    if (!isLoaded) return;
-    if (!showRoute) {
-      setDirections(null);
-      setDirectionsError(null);
-      return;
-    }
-    if (orderedStops.length < 2) {
-      setDirections(null);
-      setDirectionsError(null);
-      return;
-    }
-    // Actual directions are requested by the <DirectionsService> JSX below.
-  }, [isLoaded, orderedStops.length, mode, showRoute]);
-
-  // Fit map bounds around hotel + all stops once map & script are ready.
-  useEffect(() => {
-    if (!mapRef.current || !isLoaded) return;
-
-    const bounds = new google.maps.LatLngBounds();
-    let added = false;
-
-    if (hotel?.lat && hotel?.lng) {
-      bounds.extend(new google.maps.LatLng(hotel.lat, hotel.lng));
-      added = true;
-    }
-
-    orderedStops.forEach((p) => {
-      if (p.lat && p.lng) {
-        bounds.extend(new google.maps.LatLng(p.lat, p.lng));
-        added = true;
-      }
-    });
-
-    if (added) {
-      mapRef.current.fitBounds(bounds, 48);
-    }
-  }, [isLoaded, hotel?.lat, hotel?.lng, orderedStops.map((p) => p.name).join("|")]);
-
-  if (!apiKey) {
-    return (
-      <div className="text-xs text-amber-700">
-        Map API key missing. Set <code>VITE_GOOGLE_MAPS_API_KEY</code> in your env.
-      </div>
-    );
-  }
-
-  if (loadError) {
-    return (
-      <div className="text-sm text-rose-700">
-        Map failed to load: {String(loadError)}
->>>>>>> eb00637e
       </div>
     );
   }
@@ -171,29 +72,11 @@
     );
   }
 
-<<<<<<< HEAD
   const center = hotel?.lat && hotel?.lng 
     ? { lat: hotel.lat, lng: hotel.lng }
     : orderedStops[0]
     ? { lat: orderedStops[0].lat!, lng: orderedStops[0].lng! }
     : STL_FALLBACK_CENTER;
-=======
-  // Build DirectionsService pieces only when we have enough stops
-  const origin = orderedStops[0];
-  const destination = orderedStops[orderedStops.length - 1];
-  const waypoints =
-    orderedStops.length > 2
-      ? orderedStops.slice(1, -1).map((p) => ({
-          location: { lat: p.lat!, lng: p.lng! },
-          stopover: true,
-        }))
-      : [];
-
-  // Use the string value at runtime; cast to TravelMode for TS.
-  const travelMode = mode as google.maps.TravelMode;
-
-  const markerHue = (idx: number) => 230 + idx * 40; // colorful pins
->>>>>>> eb00637e
 
   return (
     <div style={{ height }} className="rounded-xl overflow-hidden border">
@@ -201,7 +84,6 @@
         center={center}
         zoom={12}
         mapContainerStyle={{ height: "100%", width: "100%" }}
-<<<<<<< HEAD
         options={{ disableDefaultUI: false }}
         onError={(error) => setMapError(String(error))}
       >
@@ -210,20 +92,6 @@
           <Marker
             position={{ lat: hotel.lat, lng: hotel.lng }}
             title={hotel.name || "Hotel / Center"}
-=======
-        options={containerOptions as google.maps.MapOptions}
-      >
-        {/* Hotel / Center marker */}
-        {hotel?.lat && hotel?.lng && (
-          <Marker
-            position={{ lat: hotel.lat, lng: hotel.lng }}
-            label={{
-              text: "H",
-              color: "#000",
-              fontSize: "12px",
-              fontWeight: "700",
-            }}
->>>>>>> eb00637e
             icon={{
               path: google.maps.SymbolPath.BACKWARD_CLOSED_ARROW,
               scale: 6,
@@ -235,13 +103,8 @@
           />
         )}
 
-<<<<<<< HEAD
         {/* Place markers */}
         {orderedStops.map((place, idx) => (
-=======
-        {/* Day stops markers */}
-        {orderedStops.map((p, idx) => (
->>>>>>> eb00637e
           <Marker
             key={`${place.name}-${idx}`}
             position={{ lat: place.lat!, lng: place.lng! }}
@@ -264,13 +127,8 @@
           />
         ))}
 
-<<<<<<< HEAD
         {/* Info window */}
         {activeIdx !== null && orderedStops[activeIdx] && (
-=======
-        {/* Popup for the active place */}
-        {activeIdx != null && orderedStops[activeIdx] && (
->>>>>>> eb00637e
           <InfoWindow
             position={{
               lat: orderedStops[activeIdx].lat!,
@@ -279,17 +137,9 @@
             onCloseClick={() => setActiveIdx(null)}
           >
             <div className="text-sm">
-<<<<<<< HEAD
               <div className="font-medium">{orderedStops[activeIdx].name}</div>
               {orderedStops[activeIdx].area && (
                 <div className="text-xs text-slate-600">{orderedStops[activeIdx].area}</div>
-=======
-              <div className="font-medium">{orderedStops[activeIdx]!.name}</div>
-              {orderedStops[activeIdx]!.area && (
-                <div className="text-xs text-slate-600">
-                  {orderedStops[activeIdx]!.area}
-                </div>
->>>>>>> eb00637e
               )}
               {orderedStops[activeIdx].url && (
                 <a
@@ -304,44 +154,7 @@
             </div>
           </InfoWindow>
         )}
-<<<<<<< HEAD
       </GoogleMap>
-=======
-
-        {/* Directions calculation + rendering */}
-        {showRoute && orderedStops.length >= 2 && (
-          <>
-            <DirectionsService
-              options={{
-                origin: { lat: origin.lat!, lng: origin.lng! },
-                destination: { lat: destination.lat!, lng: destination.lng! },
-                travelMode,
-                waypoints,
-                optimizeWaypoints: false, // keep user’s selected order
-              }}
-              callback={(res) => {
-                if (!res) return;
-                if (res.status === "OK") {
-                  setDirections(res);
-                  setDirectionsError(null);
-                } else {
-                  setDirections(null);
-                  setDirectionsError(res.status);
-                }
-              }}
-            />
-            {directions && <DirectionsRenderer options={{ directions }} />}
-          </>
-        )}
-      </GoogleMap>
-
-      {/* Directions error footer (if any) */}
-      {directionsError && (
-        <div className="text-xs text-amber-700 bg-amber-50 px-3 py-1 border-t">
-          Directions error: {directionsError}. Try switching walk/drive or changing stops.
-        </div>
-      )}
->>>>>>> eb00637e
     </div>
   );
 }